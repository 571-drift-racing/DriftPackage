--- conflicted
+++ resolved
@@ -24,10 +24,7 @@
 rosidl_generate_interfaces(${PROJECT_NAME}
   "msg/OccupancyGrid.msg"
   DEPENDENCIES std_msgs
-<<<<<<< HEAD
-=======
 )
->>>>>>> a6c58816
 
 
 if(BUILD_TESTING)
